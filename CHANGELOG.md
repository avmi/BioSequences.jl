--- conflicted
+++ resolved
@@ -19,17 +19,9 @@
 - Added method `masked(::Type{<:Mer}, x::UInt)` and equivalent for `BigMer`. Use this method to convert an integer to a kmer.
 - Added type `LongSubSeq`, a view into a `LongSequence`.
 - Added method `translate!(::LongAminoAcidSeq, ::LongNucleotideSeq; kwargs...)`
-<<<<<<< HEAD
-- Added method `translate(::Union{DNACodon, RNACodon}, ::GeneticCode)`
 - Added method `join(::Type{T<:BioSeuence}, it)` to join an iterable of biosequences
 to a new instance of T.
 - Added method `join!(s::BioSequence, it)`, an in-place version of `join`
-
-### Deprecated
-- `minhash` functionality is now deprecated and will be removed in v3.
-=======
-- Added methods `join!(::BioSequence, it)` and `join(::Type{<:BioSequence}, it)`
->>>>>>> ee961162
 
 ### Changed
 - `LongSequence` is no longer copy-on-write. For views, use `LongSubSeq`.
