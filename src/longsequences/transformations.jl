--- conflicted
+++ resolved
@@ -58,12 +58,6 @@
 """
 Base.reverse!(seq::LongSequence{<:Alphabet}) = _reverse!(seq, BitsPerSymbol(seq))
 
-<<<<<<< HEAD
-# Specialized methods for 2, 4, 8 bits per symbol
-@inline function _reverse!(seq::LongSequence{<:Alphabet}, B::BT) where {
-    BT <: Union{BitsPerSymbol{2}, BitsPerSymbol{4}, BitsPerSymbol{8}}}
-    reverse_data!(identity, seq.data, B)
-=======
 """
     reverse(seq::LongSequence)
 
@@ -98,15 +92,26 @@
     reverse_data!(identity, seq.data, seq_data_len(seq) % UInt, B)
     return zero_offset!(seq)
 end
->>>>>>> 1cfc0aa5
 
-	rightshift!(seq.data, reverse_offset(seq))
+# Reversion of chunk bits may have left-shifted data in chunks, this function right shifts
+# all chunks by up to 63 bits.
+# This is written so it SIMD parallelizes - careful with changes
+@inline function zero_offset!(seq::LongSequence{A}) where A <: Alphabet
+    lshift = offset(bitindex(seq, length(seq)) + bits_per_symbol(A()))
+    rshift = 64 - lshift
+    len = length(seq.data)
+    @inbounds if !iszero(lshift)
+        this = seq.data[1]
+        for i in 1:len-1
+            next = seq.data[i+1]
+            seq.data[i] = (this >>> (unsigned(rshift) & 63)) | (next << (unsigned(lshift) & 63))
+            this = next
+        end
+        seq.data[len] >>>= (unsigned(rshift) & 63)
+    end
     return seq
 end
 
-<<<<<<< HEAD
-_reverse!(seq::LongSequence, ::BitsPerSymbol) = invoke(reverse!, Tuple{BioSequence}, seq)
-=======
 # Reverse chunks in data vector and each symbol within a chunk. Chunks may have nonzero
 # offset after use, so use zero_offset!
 @inline function reverse_data!(pred, data::Vector{UInt64}, len::UInt, B::BT) where {
@@ -125,7 +130,6 @@
         dst[i] = pred(reversebits(src[len - i + 1], B))
     end
 end
->>>>>>> 1cfc0aa5
 
 """
     complement!(seq)
@@ -141,60 +145,30 @@
 end
 
 function complement!(s::LongSubSeq{A}) where {A <: NucleicAcidAlphabet}
-	bps = bits_per_symbol(A())
-	bi = firstbitindex(s)
-	i = 1
-	stop = lastbitindex(s) + bps
-	@inbounds while (!iszero(offset(bi)) & (bi < stop))
-		s[i] = complement(s[i])
-		bi += bps
-		i += 1
-	end
-	@inbounds for j in index(bi):index(stop)-1
-		s.data[j] = complement_bitpar(s.data[j], Alphabet(s))
-		bi += 64
-		i += symbols_per_data_element(s)
-	end
-	@inbounds while bi < stop
-		s[i] = complement(s[i])
-		bi += bps
-		i += 1
-	end
-	return s
+    bps = bits_per_symbol(A())
+    bi = firstbitindex(s)
+    i = 1
+    stop = lastbitindex(s) + bps
+    @inbounds while (!iszero(offset(bi)) & (bi < stop))
+        s[i] = complement(s[i])
+        bi += bps
+        i += 1
+    end
+    @inbounds for j in index(bi):index(stop)-1
+        s.data[j] = complement_bitpar(s.data[j], Alphabet(s))
+        bi += 64
+        i += symbols_per_data_element(s)
+    end
+    @inbounds while bi < stop
+        s[i] = complement(s[i])
+        bi += bps
+        i += 1
+    end
+    return s
 end
 
 function reverse_complement!(seq::LongSequence{<:NucleicAcidAlphabet})
     pred = x -> complement_bitpar(x, Alphabet(seq))
-<<<<<<< HEAD
-    reverse_data!(pred, seq.data, BitsPerSymbol(seq))
-	rightshift!(seq.data, reverse_offset(seq))
-    return seq
-end
-
-function reverse_complement(seq::LongSequence{<:NucleicAcidAlphabet})
-	return reverse_complement!(copy(seq))
-end
-
-#-- utility functions
-
-function reverse_offset(seq::LongSequence)
-	return (64 - offset(bitindex(seq, lastindex(seq) + 1))) & 63
-end
-
-# This is written so it SIMD parallelizes - careful with changes
-@inline function rightshift!(v::Vector{UInt64}, offset::Integer)
-	len = length(v)
-    @inbounds if !iszero(offset)
-        this = v[1]
-        for i in 1:len-1
-            next = v[i+1]
-            v[i] = (this >>> (offset & 63)) | (next << ((64-offset) & 63))
-            this = next
-        end
-        v[len] >>>= (offset & 63)
-    end
-    return v
-=======
     reverse_data!(pred, seq.data, seq_data_len(seq) % UInt, BitsPerSymbol(seq))
     return zero_offset!(seq)
 end
@@ -204,18 +178,13 @@
     pred = x -> complement_bitpar(x, Alphabet(seq))
     reverse_data_copy!(pred, cp.data, seq.data, seq_data_len(seq) % UInt, BitsPerSymbol(seq))
     return zero_offset!(cp)
->>>>>>> 1cfc0aa5
 end
 
-# Reverse chunks in data vector and each symbol within a chunk. Chunks may have nonzero
-# offset after use, so remember to use rightshift!
-@inline function reverse_data!(pred, data::Vector{UInt64}, B::BT) where {
-    BT <: Union{BitsPerSymbol{2}, BitsPerSymbol{4}, BitsPerSymbol{8}}}
-    len = length(data)
-    @inbounds @simd ivdep for i in 1:len >>> 1
-        data[i], data[len-i+1] = pred(reversebits(data[len-i+1], B)), pred(reversebits(data[i], B))
+function Random.shuffle!(seq::LongSequence)
+    # Fisher-Yates shuffle
+    @inbounds for i in 1:lastindex(seq) - 1
+        j = rand(i:lastindex(seq))
+        seq[i], seq[j] = seq[j], seq[i]
     end
-    @inbounds if isodd(len)
-        data[len >>> 1 + 1] = pred(reversebits(data[len >>> 1 + 1], B))
-    end
+    return seq
 end