--- conflicted
+++ resolved
@@ -61,7 +61,6 @@
 	v_ = v % encoded_data_eltype(typeof(s))
     @inbounds data[vi] = (v_ << off) | (bits & ~(bitmask(i) << off))
     return s
-<<<<<<< HEAD
 end
 
 function Base.setindex!(seq::SeqOrView, x, locs::AbstractVector{<:Integer})
@@ -126,6 +125,4 @@
 		seq[i] = n
 	end
 	return seq
-=======
->>>>>>> ee961162
 end